--- conflicted
+++ resolved
@@ -1,10 +1,6 @@
 from fastapi import FastAPI, Request, Form, BackgroundTasks, APIRouter
 from fastapi.responses import HTMLResponse, RedirectResponse, StreamingResponse
-<<<<<<< HEAD
 from pydantic import BaseModel, Field # Ensured Field is imported
-=======
-from pydantic import BaseModel, Field
->>>>>>> 820e81a1
 from typing import Optional, List, Any # Added List, Any for new handlers
 from datetime import datetime
 from fastapi.middleware.cors import CORSMiddleware
@@ -530,12 +526,8 @@
             "status": self.status,
         }
 
-# --- Strategy-based Trade States ---
-<<<<<<< HEAD
+
 trade_states: dict[str, dict[str, Any]] = {} # Keyed by strategy_name
-=======
-trade_states: dict[str, dict[str, any]] = {} # Keyed by strategy_name
->>>>>>> 820e81a1
 # Each strategy state: {"trade_active": bool, "daily_pnl": float, "current_trade": Optional[Trade]}
 
 # --- Update fetch_current_price ---
